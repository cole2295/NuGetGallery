﻿<?xml version="1.0" encoding="utf-8"?>
<!--
  For more information on how to configure your ASP.NET application, please visit
  http://go.microsoft.com/fwlink/?LinkId=152368
  -->
<configuration>
<<<<<<< HEAD
  <configSections>
    <section name="entityFramework" type="System.Data.Entity.Internal.ConfigFile.EntityFrameworkSection, EntityFramework, Version=4.3.1.0, Culture=neutral, PublicKeyToken=b77a5c561934e089" />
    <sectionGroup name="elmah">
      <section name="security" requirePermission="false" type="Elmah.SecuritySectionHandler, Elmah" />
      <section name="errorLog" requirePermission="false" type="Elmah.ErrorLogSectionHandler, Elmah" />
      <section name="errorMail" requirePermission="false" type="Elmah.ErrorMailSectionHandler, Elmah" />
      <section name="errorFilter" requirePermission="false" type="Elmah.ErrorFilterSectionHandler, Elmah" />
    </sectionGroup>
    <section name="dataCacheClients" type="Microsoft.ApplicationServer.Caching.DataCacheClientsSection, Microsoft.ApplicationServer.Caching.Core" allowLocation="true" allowDefinition="Everywhere" />
  </configSections>
  <appSettings>
    <add key="webpages:Version" value="2.0.0.0" />
    <add key="PreserveLoginUrl" value="true" />
    <add key="ClientValidationEnabled" value="true" />
    <add key="UnobtrusiveJavaScriptEnabled" value="true" />
    <add key="Gallery.ReleaseBranch" value="" />
    <add key="Gallery.ReleaseName" value="" />
    <add key="Gallery.ReleaseSha" value="" />
    <add key="Gallery.ReleaseTime" value="21/01/2013 14:30:45" />
    <!-- If you're running in Azure, we suggest you set these in your .cscfg file. -->
    <add key="Gallery.AzureStorageConnectionString" value="UseDevelopmentStorage=true" />
    <add key="Gallery.AzureStatisticsConnectionString" value=""/>
    <add key="Gallery.AzureCdnHost" value="" />
    <add key="Gallery.GoogleAnalyticsPropertyId" value="" />
    <add key="Gallery.PackageStoreType" value="" />
    <add key="Gallery.SiteRoot" value="http://nuget.org/" />
    <add key="Gallery.FacebookAppId" value="" />
    <add key="Gallery.GalleryOwnerName" value="NuGet Gallery" />
    <add key="Gallery.GalleryOwnerEmail" value="nugetgallery@outercurve.org" />
    <add key="Gallery.ReadOnlyMode" value=""/>
    <add key="Gallery.SmtpHost" value="" />
    <add key="Gallery.SmtpPort" value="" />
    <add key="Gallery.SmtpUsername" value="" />
    <add key="Gallery.SmtpPassword" value="" />
    <add key="Gallery.UseSmtp" value="true" />
  </appSettings>
  <connectionStrings>
    <!-- If you don't have Visual Studio 2012 installed, use this connection string instead of the LocalDB one for local testing -->
    <!--<add name="NuGetGallery" connectionString="Data Source=.\SQLEXPRESS;Initial Catalog=NuGetGallery;Integrated Security=SSPI" providerName="System.Data.SqlClient" />-->
    <add name="NuGetGallery" connectionString="Data Source=(LocalDB)\v11.0;Initial Catalog=NuGetGallery;Integrated Security=SSPI" providerName="System.Data.SqlClient" />
  </connectionStrings>
  <elmah>
    <!--
=======
    <configSections>
        <section name="entityFramework" type="System.Data.Entity.Internal.ConfigFile.EntityFrameworkSection, EntityFramework, Version=4.3.1.0, Culture=neutral, PublicKeyToken=b77a5c561934e089" />
        <sectionGroup name="elmah">
            <section name="security" requirePermission="false" type="Elmah.SecuritySectionHandler, Elmah" />
            <section name="errorLog" requirePermission="false" type="Elmah.ErrorLogSectionHandler, Elmah" />
            <section name="errorMail" requirePermission="false" type="Elmah.ErrorMailSectionHandler, Elmah" />
            <section name="errorFilter" requirePermission="false" type="Elmah.ErrorFilterSectionHandler, Elmah" />
        </sectionGroup>
        <section name="dataCacheClients" type="Microsoft.ApplicationServer.Caching.DataCacheClientsSection, Microsoft.ApplicationServer.Caching.Core" allowLocation="true" allowDefinition="Everywhere"/>
    </configSections>
    <appSettings>
        <add key="webpages:Version" value="2.0.0.0" />
        <add key="PreserveLoginUrl" value="true" />
        <add key="ClientValidationEnabled" value="true" />
        <add key="UnobtrusiveJavaScriptEnabled" value="true" />
        <add key="Gallery.ReadOnlyMode" value="" />
        <add key="Gallery.ReleaseBranch" value="" />
        <add key="Gallery.ReleaseName" value="" />
        <add key="Gallery.ReleaseSha" value="" />
        <add key="Gallery.ReleaseTime" value="" />
        
        <!-- If you're running in Azure, we suggest you set these in your .cscfg file. -->
        <add key="Gallery.AzureStorageConnectionString" value="UseDevelopmentStorage=true" />
        <add key="Gallery.AzureCdnHost" value="" />
        <add key="Gallery.GoogleAnalyticsPropertyId" value="" />
        <add key="Gallery.PackageStoreType" value="" />
        <add key="Gallery.SiteRoot" value="http://nuget.org/" />
        <add key="Gallery.FacebookAppId" value="" />
    </appSettings>
    <connectionStrings>
        <!-- If you don't have Visual Studio 2012 installed, use this connection string instead of the LocalDB one for local testing -->
        <!--<add name="NuGetGallery" connectionString="Data Source=.\SQLEXPRESS;Initial Catalog=NuGetGallery;Integrated Security=SSPI" providerName="System.Data.SqlClient" />-->
        <add name="NuGetGallery" connectionString="Data Source=(LocalDB)\v11.0;Initial Catalog=NuGetGallery;Integrated Security=SSPI" providerName="System.Data.SqlClient" />
    </connectionStrings>
    <elmah>
        <!--
>>>>>>> a1628144
        See http://code.google.com/p/elmah/wiki/SecuringErrorLogPages for 
        more information on remote access and securing ELMAH.
    -->
        <security allowRemoteAccess="true" />
        <errorFilter>
            <test>
                <equal binding="HttpStatusCode" value="404" type="Int32" />
            </test>
        </errorFilter>
        <errorLog type="Elmah.SqlErrorLog, Elmah" connectionStringName="NuGetGallery" />
    </elmah>
    <!-- Ensure only Admins may access elmah.axd -->
    <location path="elmah.axd" inheritInChildApplications="false">
        <system.web>
            <httpHandlers>
                <add verb="POST,GET,HEAD" path="elmah.axd" type="Elmah.ErrorLogPageFactory, Elmah" />
            </httpHandlers>
            <authorization>
                <allow roles="Admins" />
                <deny users="*" />
            </authorization>
            <!-- 
        See http://code.google.com/p/elmah/wiki/SecuringErrorLogPages for 
        more information on using ASP.NET authorization securing ELMAH.
      <authorization>
        <allow roles="admin" />
        <deny users="*" />  
      </authorization>
      -->
<<<<<<< HEAD
    </system.web>
    <system.webServer>
      <handlers>
        <add name="Elmah" path="elmah.axd" verb="POST,GET,HEAD" type="Elmah.ErrorLogPageFactory, Elmah" preCondition="integratedMode" />
        <add name="ELMAH" verb="POST,GET,HEAD" path="elmah.axd" type="Elmah.ErrorLogPageFactory, Elmah" preCondition="integratedMode" />
      </handlers>
    </system.webServer>
  </location>
  <!-- Allow some very specific set of name to be used with the ~/package and ~/api/vX/package/ routes -->
  <location path="packages">
    <system.web>
      <httpHandlers configSource="Web.ForbiddenHandlers.config" />
    </system.web>
    <system.webServer>
      <security>
        <requestFiltering>
          <fileExtensions allowUnlisted="true">
            <remove fileExtension=".config" />
            <remove fileExtension=".rules" />
            <remove fileExtension=".resources" />
          </fileExtensions>
        </requestFiltering>
      </security>
    </system.webServer>
  </location>
  <location path="api/v1/package">
    <system.web>
      <httpHandlers configSource="Web.ForbiddenHandlers.config" />
    </system.web>
    <system.webServer>
      <security>
        <requestFiltering>
          <fileExtensions allowUnlisted="true">
            <remove fileExtension=".config" />
            <remove fileExtension=".rules" />
            <remove fileExtension=".resources" />
          </fileExtensions>
        </requestFiltering>
      </security>
    </system.webServer>
  </location>
  <location path="api/v2/package">
    <system.web>
      <httpHandlers configSource="Web.ForbiddenHandlers.config" />
    </system.web>
    <system.webServer>
      <security>
        <requestFiltering>
          <fileExtensions allowUnlisted="true">
            <remove fileExtension=".config" />
            <remove fileExtension=".rules" />
            <remove fileExtension=".resources" />
          </fileExtensions>
        </requestFiltering>
      </security>
    </system.webServer>
  </location>
  <!--
=======
        </system.web>
        <system.webServer>
            <handlers>
                <add name="Elmah" path="elmah.axd" verb="POST,GET,HEAD" type="Elmah.ErrorLogPageFactory, Elmah" preCondition="integratedMode" />
                <add name="ELMAH" verb="POST,GET,HEAD" path="elmah.axd" type="Elmah.ErrorLogPageFactory, Elmah" preCondition="integratedMode" />
            </handlers>
        </system.webServer>
    </location>
    <!-- Allow some very specific set of name to be used with the ~/package and ~/api/vX/package/ routes -->
    <location path="packages">
        <system.web>
            <httpHandlers configSource="Web.ForbiddenHandlers.config" />
        </system.web>
        <system.webServer>
            <security>
                <requestFiltering>
                    <fileExtensions allowUnlisted="true">
                        <remove fileExtension=".config" />
                        <remove fileExtension=".rules" />
                        <remove fileExtension=".resources" />
                    </fileExtensions>
                </requestFiltering>
            </security>
        </system.webServer>
    </location>
    <location path="api/v1/package">
        <system.web>
            <httpHandlers configSource="Web.ForbiddenHandlers.config" />
        </system.web>
        <system.webServer>
            <security>
                <requestFiltering>
                    <fileExtensions allowUnlisted="true">
                        <remove fileExtension=".config" />
                        <remove fileExtension=".rules" />
                        <remove fileExtension=".resources" />
                    </fileExtensions>
                </requestFiltering>
            </security>
        </system.webServer>
    </location>
    <location path="api/v2/package">
        <system.web>
            <httpHandlers configSource="Web.ForbiddenHandlers.config" />
        </system.web>
        <system.webServer>
            <security>
                <requestFiltering>
                    <fileExtensions allowUnlisted="true">
                        <remove fileExtension=".config" />
                        <remove fileExtension=".rules" />
                        <remove fileExtension=".resources" />
                    </fileExtensions>
                </requestFiltering>
            </security>
        </system.webServer>
    </location>
    <!--
>>>>>>> a1628144
    For a description of web.config changes for .NET 4.5 see http://go.microsoft.com/fwlink/?LinkId=235367.

    The following attributes can be set on the <httpRuntime> tag.
      <system.Web>
        <httpRuntime targetFramework="4.5" />
      </system.Web>
  -->
    <system.web>
        <compilation debug="false" targetFramework="4.5">
            <assemblies>
                <add assembly="System.Web.Abstractions, Version=4.0.0.0, Culture=neutral, PublicKeyToken=31BF3856AD364E35" />
                <add assembly="System.Web.Helpers, Version=2.0.0.0, Culture=neutral, PublicKeyToken=31BF3856AD364E35" />
                <add assembly="System.Web.Routing, Version=2.0.0.0, Culture=neutral, PublicKeyToken=31BF3856AD364E35" />
                <add assembly="System.Web.Mvc, Version=4.0.0.0, Culture=neutral, PublicKeyToken=31BF3856AD364E35" />
                <add assembly="System.Web.WebPages, Version=2.0.0.0, Culture=neutral, PublicKeyToken=31BF3856AD364E35" />
            </assemblies>
        </compilation>
        <authentication mode="Forms">
            <forms loginUrl="~/Users/Account/LogOn" timeout="2880" />
        </authentication>
        <pages controlRenderingCompatibilityVersion="4.0">
            <namespaces>
                <add namespace="System.Web.Helpers" />
                <add namespace="System.Web.Mvc" />
                <add namespace="System.Web.Mvc.Ajax" />
                <add namespace="System.Web.Mvc.Html" />
                <add namespace="System.Web.Routing" />
                <add namespace="System.Web.WebPages" />
            </namespaces>
        </pages>
        <httpRuntime maxQueryStringLength="12000" maxRequestLength="2000000000" requestPathInvalidCharacters="&lt;,&gt;,*,%,:,\,?" />
        <httpModules>
            <add name="ErrorFilter" type="Elmah.ErrorFilterModule, Elmah" />
            <add name="ErrorLog" type="Elmah.ErrorLogModule, Elmah" />
            <add name="ErrorMail" type="Elmah.ErrorMailModule, Elmah" />
            <add name="AsyncFileUpload" type="NuGetGallery.AsyncFileUpload.AsyncFileUploadModule, NuGetGallery.Website" />
        </httpModules>
        <httpHandlers />
        <customErrors mode="RemoteOnly" defaultRedirect="~/Errors/error.html">
            <error statusCode="404" redirect="~/Errors/404" />
        </customErrors>
        <sessionState mode="Off" />
    </system.web>
    <system.webServer>
        <modules runAllManagedModulesForAllRequests="true">
            <add name="ErrorLog" type="Elmah.ErrorLogModule, Elmah" preCondition="managedHandler" />
            <add name="ErrorMail" type="Elmah.ErrorMailModule, Elmah" preCondition="managedHandler" />
            <add name="ErrorFilter" type="Elmah.ErrorFilterModule, Elmah" preCondition="managedHandler" />
            <add name="AsyncFileUpload" type="NuGetGallery.AsyncFileUpload.AsyncFileUploadModule, NuGetGallery.Website" preCondition="managedHandler"/>
        </modules>
        <validation validateIntegratedModeConfiguration="false" />
        <handlers />
        <httpErrors errorMode="Custom">
            <remove statusCode="404" subStatusCode="-1" />
            <error statusCode="404" path="/Errors/404" responseMode="ExecuteURL" />
            <remove statusCode="500" subStatusCode="-1" />
            <error statusCode="500" path="/Errors/Error.html" responseMode="ExecuteURL" />
        </httpErrors>
        <security>
            <requestFiltering>
                <requestLimits maxQueryString="12000" />
            </requestFiltering>
        </security>
        <httpCompression directory="%SystemDrive%\inetpub\temp\IIS Temporary Compressed Files">
            <scheme name="gzip" dll="%Windir%\system32\inetsrv\gzip.dll" />
            <dynamicTypes>
                <add mimeType="text/*" enabled="true" />
                <add mimeType="message/*" enabled="true" />
                <add mimeType="application/javascript" enabled="true" />
                <add mimeType="application/x-javascript" enabled="true" />
                <add mimetype="application/json" enabled="true" />
                <add mimetype="application/atom+xml" enabled="true" />
                <add mimetype="application/atom+xml;charset=utf-8" enabled="true" />
                <add mimeType="*/*" enabled="false" />
            </dynamicTypes>
            <staticTypes>
                <add mimeType="text/*" enabled="true" />
                <add mimeType="message/*" enabled="true" />
                <add mimeType="application/javascript" enabled="true" />
                <add mimeType="application/x-javascript" enabled="true" />
                <add mimetype="application/json" enabled="true" />
                <add mimetype="application/atom+xml" enabled="true" />
                <add mimetype="application/atom+xml;charset=utf-8" enabled="true" />
                <add mimeType="*/*" enabled="false" />
            </staticTypes>
        </httpCompression>
        <urlCompression doStaticCompression="true" doDynamicCompression="true" />
        <rewrite>
            <rules>
                <rule name="Legacy feed root URL" stopProcessing="true">
                    <match url="^$" />
                    <conditions>
                        <add input="{HTTP_HOST}" pattern="^packages([0-9]?)\.nuget.org$" />
                    </conditions>
                    <action type="Redirect" url="http://packages.nuget.org/v1/FeedService.svc" redirectType="Permanent" />
                </rule>
                <rule name="Legacy image icon URL" stopProcessing="true">
                    <match url="^media/default/packages/([a-z0-9_][a-z0-9._-]*)/([0-9.]+)/[\w._ -]+\.([a-z]+)$" />
                    <action type="Redirect" url="https://nugetgallery.blob.core.windows.net/icons/{R:1}.{R:2}.{R:3}" redirectType="Permanent" />
                </rule>
                <rule name="Curated Feed Download URL" stopProcessing="true">
                    <match url="^api/v2/curated-feeds/package/" />
                    <action type="None" />
                </rule>
                <rule name="Curated Feed" stopProcessing="true">
                    <match url="^api/v2/curated-feeds/([^/]+)(.*)$" />
                    <action type="Rewrite" url="api/v2/curated-feed{R:2}?name={R:1}" />
                </rule>
            </rules>
        </rewrite>
    </system.webServer>
    <runtime>
        <assemblyBinding xmlns="urn:schemas-microsoft-com:asm.v1">
            <dependentAssembly>
                <assemblyIdentity name="System.Web.Mvc" publicKeyToken="31bf3856ad364e35" />
                <bindingRedirect oldVersion="0.0.0.0-4.0.0.0" newVersion="4.0.0.0" />
            </dependentAssembly>
            <dependentAssembly>
                <assemblyIdentity name="RouteMagic" publicKeyToken="84b59be021aa4cee" culture="neutral" />
                <bindingRedirect oldVersion="0.0.0.0-0.2.2.2" newVersion="0.2.2.2" />
            </dependentAssembly>
            <dependentAssembly>
                <assemblyIdentity name="EntityFramework" publicKeyToken="b77a5c561934e089" culture="neutral" />
                <bindingRedirect oldVersion="0.0.0.0-4.3.1.0" newVersion="4.3.1.0" />
            </dependentAssembly>
            <dependentAssembly>
                <assemblyIdentity name="System.Web.WebPages" publicKeyToken="31bf3856ad364e35" culture="neutral" />
                <bindingRedirect oldVersion="0.0.0.0-2.0.0.0" newVersion="2.0.0.0" />
            </dependentAssembly>
            <dependentAssembly>
                <assemblyIdentity name="System.Web.Helpers" publicKeyToken="31bf3856ad364e35" culture="neutral" />
                <bindingRedirect oldVersion="0.0.0.0-2.0.0.0" newVersion="2.0.0.0" />
            </dependentAssembly>
            <dependentAssembly>
                <assemblyIdentity name="System.Web.WebPages.Razor" publicKeyToken="31bf3856ad364e35" culture="neutral" />
                <bindingRedirect oldVersion="0.0.0.0-2.0.0.0" newVersion="2.0.0.0" />
            </dependentAssembly>
            <dependentAssembly>
                <assemblyIdentity name="Microsoft.Data.OData" publicKeyToken="31bf3856ad364e35" culture="neutral" />
                <bindingRedirect oldVersion="0.0.0.0-5.1.0.0" newVersion="5.1.0.0" />
            </dependentAssembly>
        </assemblyBinding>
    </runtime>
    <system.serviceModel>
        <serviceHostingEnvironment aspNetCompatibilityEnabled="true" />
    </system.serviceModel>
    <entityFramework>
        <defaultConnectionFactory type="System.Data.Entity.Infrastructure.SqlConnectionFactory, EntityFramework">
            <parameters>
                <parameter value="Data Source=(localdb)\v11.0; Integrated Security=True; MultipleActiveResultSets=True" />
            </parameters>
        </defaultConnectionFactory>
    </entityFramework>
</configuration><|MERGE_RESOLUTION|>--- conflicted
+++ resolved
@@ -4,51 +4,6 @@
   http://go.microsoft.com/fwlink/?LinkId=152368
   -->
 <configuration>
-<<<<<<< HEAD
-  <configSections>
-    <section name="entityFramework" type="System.Data.Entity.Internal.ConfigFile.EntityFrameworkSection, EntityFramework, Version=4.3.1.0, Culture=neutral, PublicKeyToken=b77a5c561934e089" />
-    <sectionGroup name="elmah">
-      <section name="security" requirePermission="false" type="Elmah.SecuritySectionHandler, Elmah" />
-      <section name="errorLog" requirePermission="false" type="Elmah.ErrorLogSectionHandler, Elmah" />
-      <section name="errorMail" requirePermission="false" type="Elmah.ErrorMailSectionHandler, Elmah" />
-      <section name="errorFilter" requirePermission="false" type="Elmah.ErrorFilterSectionHandler, Elmah" />
-    </sectionGroup>
-    <section name="dataCacheClients" type="Microsoft.ApplicationServer.Caching.DataCacheClientsSection, Microsoft.ApplicationServer.Caching.Core" allowLocation="true" allowDefinition="Everywhere" />
-  </configSections>
-  <appSettings>
-    <add key="webpages:Version" value="2.0.0.0" />
-    <add key="PreserveLoginUrl" value="true" />
-    <add key="ClientValidationEnabled" value="true" />
-    <add key="UnobtrusiveJavaScriptEnabled" value="true" />
-    <add key="Gallery.ReleaseBranch" value="" />
-    <add key="Gallery.ReleaseName" value="" />
-    <add key="Gallery.ReleaseSha" value="" />
-    <add key="Gallery.ReleaseTime" value="21/01/2013 14:30:45" />
-    <!-- If you're running in Azure, we suggest you set these in your .cscfg file. -->
-    <add key="Gallery.AzureStorageConnectionString" value="UseDevelopmentStorage=true" />
-    <add key="Gallery.AzureStatisticsConnectionString" value=""/>
-    <add key="Gallery.AzureCdnHost" value="" />
-    <add key="Gallery.GoogleAnalyticsPropertyId" value="" />
-    <add key="Gallery.PackageStoreType" value="" />
-    <add key="Gallery.SiteRoot" value="http://nuget.org/" />
-    <add key="Gallery.FacebookAppId" value="" />
-    <add key="Gallery.GalleryOwnerName" value="NuGet Gallery" />
-    <add key="Gallery.GalleryOwnerEmail" value="nugetgallery@outercurve.org" />
-    <add key="Gallery.ReadOnlyMode" value=""/>
-    <add key="Gallery.SmtpHost" value="" />
-    <add key="Gallery.SmtpPort" value="" />
-    <add key="Gallery.SmtpUsername" value="" />
-    <add key="Gallery.SmtpPassword" value="" />
-    <add key="Gallery.UseSmtp" value="true" />
-  </appSettings>
-  <connectionStrings>
-    <!-- If you don't have Visual Studio 2012 installed, use this connection string instead of the LocalDB one for local testing -->
-    <!--<add name="NuGetGallery" connectionString="Data Source=.\SQLEXPRESS;Initial Catalog=NuGetGallery;Integrated Security=SSPI" providerName="System.Data.SqlClient" />-->
-    <add name="NuGetGallery" connectionString="Data Source=(LocalDB)\v11.0;Initial Catalog=NuGetGallery;Integrated Security=SSPI" providerName="System.Data.SqlClient" />
-  </connectionStrings>
-  <elmah>
-    <!--
-=======
     <configSections>
         <section name="entityFramework" type="System.Data.Entity.Internal.ConfigFile.EntityFrameworkSection, EntityFramework, Version=4.3.1.0, Culture=neutral, PublicKeyToken=b77a5c561934e089" />
         <sectionGroup name="elmah">
@@ -64,7 +19,6 @@
         <add key="PreserveLoginUrl" value="true" />
         <add key="ClientValidationEnabled" value="true" />
         <add key="UnobtrusiveJavaScriptEnabled" value="true" />
-        <add key="Gallery.ReadOnlyMode" value="" />
         <add key="Gallery.ReleaseBranch" value="" />
         <add key="Gallery.ReleaseName" value="" />
         <add key="Gallery.ReleaseSha" value="" />
@@ -72,11 +26,20 @@
         
         <!-- If you're running in Azure, we suggest you set these in your .cscfg file. -->
         <add key="Gallery.AzureStorageConnectionString" value="UseDevelopmentStorage=true" />
+        <add key="Gallery.AzureStatisticsConnectionString" value=""/>
         <add key="Gallery.AzureCdnHost" value="" />
         <add key="Gallery.GoogleAnalyticsPropertyId" value="" />
         <add key="Gallery.PackageStoreType" value="" />
         <add key="Gallery.SiteRoot" value="http://nuget.org/" />
         <add key="Gallery.FacebookAppId" value="" />
+        <add key="Gallery.GalleryOwnerName" value="NuGet Gallery" />
+        <add key="Gallery.GalleryOwnerEmail" value="nugetgallery@outercurve.org" />
+        <add key="Gallery.ReadOnlyMode" value=""/>
+        <add key="Gallery.SmtpHost" value="" />
+        <add key="Gallery.SmtpPort" value="" />
+        <add key="Gallery.SmtpUsername" value="" />
+        <add key="Gallery.SmtpPassword" value="" />
+        <add key="Gallery.UseSmtp" value="true" />
     </appSettings>
     <connectionStrings>
         <!-- If you don't have Visual Studio 2012 installed, use this connection string instead of the LocalDB one for local testing -->
@@ -85,7 +48,6 @@
     </connectionStrings>
     <elmah>
         <!--
->>>>>>> a1628144
         See http://code.google.com/p/elmah/wiki/SecuringErrorLogPages for 
         more information on remote access and securing ELMAH.
     -->
@@ -115,66 +77,6 @@
         <deny users="*" />  
       </authorization>
       -->
-<<<<<<< HEAD
-    </system.web>
-    <system.webServer>
-      <handlers>
-        <add name="Elmah" path="elmah.axd" verb="POST,GET,HEAD" type="Elmah.ErrorLogPageFactory, Elmah" preCondition="integratedMode" />
-        <add name="ELMAH" verb="POST,GET,HEAD" path="elmah.axd" type="Elmah.ErrorLogPageFactory, Elmah" preCondition="integratedMode" />
-      </handlers>
-    </system.webServer>
-  </location>
-  <!-- Allow some very specific set of name to be used with the ~/package and ~/api/vX/package/ routes -->
-  <location path="packages">
-    <system.web>
-      <httpHandlers configSource="Web.ForbiddenHandlers.config" />
-    </system.web>
-    <system.webServer>
-      <security>
-        <requestFiltering>
-          <fileExtensions allowUnlisted="true">
-            <remove fileExtension=".config" />
-            <remove fileExtension=".rules" />
-            <remove fileExtension=".resources" />
-          </fileExtensions>
-        </requestFiltering>
-      </security>
-    </system.webServer>
-  </location>
-  <location path="api/v1/package">
-    <system.web>
-      <httpHandlers configSource="Web.ForbiddenHandlers.config" />
-    </system.web>
-    <system.webServer>
-      <security>
-        <requestFiltering>
-          <fileExtensions allowUnlisted="true">
-            <remove fileExtension=".config" />
-            <remove fileExtension=".rules" />
-            <remove fileExtension=".resources" />
-          </fileExtensions>
-        </requestFiltering>
-      </security>
-    </system.webServer>
-  </location>
-  <location path="api/v2/package">
-    <system.web>
-      <httpHandlers configSource="Web.ForbiddenHandlers.config" />
-    </system.web>
-    <system.webServer>
-      <security>
-        <requestFiltering>
-          <fileExtensions allowUnlisted="true">
-            <remove fileExtension=".config" />
-            <remove fileExtension=".rules" />
-            <remove fileExtension=".resources" />
-          </fileExtensions>
-        </requestFiltering>
-      </security>
-    </system.webServer>
-  </location>
-  <!--
-=======
         </system.web>
         <system.webServer>
             <handlers>
@@ -233,7 +135,6 @@
         </system.webServer>
     </location>
     <!--
->>>>>>> a1628144
     For a description of web.config changes for .NET 4.5 see http://go.microsoft.com/fwlink/?LinkId=235367.
 
     The following attributes can be set on the <httpRuntime> tag.
