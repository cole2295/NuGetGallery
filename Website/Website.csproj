--- conflicted
+++ resolved
@@ -264,16 +264,13 @@
     <Compile Include="ApiController.generated.cs">
       <DependentUpon>T4MVC.tt</DependentUpon>
     </Compile>
-<<<<<<< HEAD
     <Compile Include="Areas\Admin\Controllers\ImportController.cs" />
     <Compile Include="Areas\Admin\ViewModels\ImportDependency.cs" />
     <Compile Include="Areas\Admin\ViewModels\ImportDownloadViewModel.cs" />
     <Compile Include="Areas\Admin\ViewModels\ImportPackageViewModel.cs" />
     <Compile Include="Areas\Admin\ViewModels\ImportSearchViewModel.cs" />
     <Compile Include="Areas\Admin\ViewModels\ImportSearchItemViewModel.cs" />
-=======
     <Compile Include="Controllers\AppController.cs" />
->>>>>>> e4270c5f
     <Compile Include="Diagnostics\ConcurrentInMemoryPersistenceStore.cs" />
     <Compile Include="Diagnostics\DiagnosticsService.cs" />
     <Compile Include="Diagnostics\NullDiagnosticsSource.cs" />
@@ -975,11 +972,8 @@
     <Content Include="Areas\Admin\DynamicData\PageTemplates\Insert.aspx" />
     <Content Include="Areas\Admin\DynamicData\PageTemplates\List.aspx" />
     <Content Include="Areas\Admin\DynamicData\Site.css" />
-<<<<<<< HEAD
     <Content Include="Content\Company.css" />
-=======
     <Content Include="clientaccesspolicy.xml" />
->>>>>>> e4270c5f
     <Content Include="Content\Images\changePassword.png" />
     <Content Include="Content\Images\companyLogo.png" />
     <Content Include="Content\Images\copy.png" />
@@ -1166,7 +1160,6 @@
     <Content Include="Areas\Admin\Views\Home\Index.cshtml" />
     <Content Include="Areas\Admin\Views\Web.config" />
     <Content Include="Areas\Admin\Views\_ViewStart.cshtml" />
-<<<<<<< HEAD
     <Content Include="Areas\Admin\Views\Import\Search.cshtml" />
     <Content Include="Areas\Admin\Views\Shared\Layout.cshtml" />
     <Content Include="Areas\Admin\Views\Import\_ViewStart.cshtml" />
@@ -1176,11 +1169,9 @@
     <Content Include="Areas\Admin\Views\Import\_PackageDependencies.cshtml" />
     <Content Include="Areas\Admin\Views\Shared\TwoColumnLayout.cshtml" />
     <Content Include="Areas\Admin\Views\Import\Download.cshtml" />
-=======
     <Content Include="App_Data\Files\Content\FrontPage-Announcement.md" />
     <Content Include="App_Data\Files\Content\FrontPage-About.md" />
     <Content Include="App_Data\Files\Content\Alert.md" />
->>>>>>> e4270c5f
     <None Include="T4MVC.tt">
       <Generator>TextTemplatingFileGenerator</Generator>
       <LastGenOutput>T4MVC.cs</LastGenOutput>
