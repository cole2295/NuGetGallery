--- conflicted
+++ resolved
@@ -584,11 +584,8 @@
     <Compile Include="Helpers\TreeView.cs" />
     <Compile Include="ImageResult.cs" />
     <Compile Include="Infrastructure\AzureEntityList.cs" />
-<<<<<<< HEAD
     <Compile Include="Infrastructure\MandatoryAttribute.cs" />
-=======
     <Compile Include="Infrastructure\NotEqualAttribute.cs" />
->>>>>>> 5587cb77
     <Compile Include="Infrastructure\PackageIndexEntity.cs" />
     <Compile Include="Infrastructure\PrincipalExtensions.cs" />
     <Compile Include="Infrastructure\GalleryGateway.cs" />
