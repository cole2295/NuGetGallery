--- conflicted
+++ resolved
@@ -19,15 +19,12 @@
         {
             var fileName = BuildFileName(package);
             return _fileStorageService.CreateDownloadFileActionResultAsync(requestUrl, Constants.PackagesFolderName, fileName);
-<<<<<<< HEAD
-=======
         }
 
         public Task<ActionResult> CreateDownloadPackageActionResultAsync(Uri requestUrl, string id, string version)
         {
             var fileName = BuildFileName(id, version);
             return _fileStorageService.CreateDownloadFileActionResultAsync(requestUrl, Constants.PackagesFolderName, fileName);
->>>>>>> ec7d386a
         }
 
         public Task DeletePackageFileAsync(string id, string version)
