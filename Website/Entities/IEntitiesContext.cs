﻿using System.Data.Entity;

namespace NuGetGallery
{
    public interface IEntitiesContext
    {
        IDbSet<CuratedFeed> CuratedFeeds { get; set; }
        IDbSet<CuratedPackage> CuratedPackages { get; set; }
        IDbSet<PackageRegistration> PackageRegistrations { get; set; }
        IDbSet<User> Users { get; set; }
        int SaveChanges();
        [System.Diagnostics.CodeAnalysis.SuppressMessage("Microsoft.Naming", "CA1716:IdentifiersShouldNotMatchKeywords", MessageId = "Set", Justification="This is to match the EF terminology.")]
<<<<<<< HEAD
        DbSet<T> Set<T>() where T : class;

        void DeleteOnCommit<T>(T entity) where T : class;
=======
        IDbSet<T> Set<T>() where T : class;
>>>>>>> 6b64af28
    }
}<|MERGE_RESOLUTION|>--- conflicted
+++ resolved
@@ -10,12 +10,8 @@
         IDbSet<User> Users { get; set; }
         int SaveChanges();
         [System.Diagnostics.CodeAnalysis.SuppressMessage("Microsoft.Naming", "CA1716:IdentifiersShouldNotMatchKeywords", MessageId = "Set", Justification="This is to match the EF terminology.")]
-<<<<<<< HEAD
-        DbSet<T> Set<T>() where T : class;
+        IDbSet<T> Set<T>() where T : class;
 
         void DeleteOnCommit<T>(T entity) where T : class;
-=======
-        IDbSet<T> Set<T>() where T : class;
->>>>>>> 6b64af28
     }
 }