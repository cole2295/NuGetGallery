--- conflicted
+++ resolved
@@ -22,13 +22,12 @@
         checkServiceStatus();
     });
 
-<<<<<<< HEAD
-    // Add unobtrusive adapter for mandatory checkboxes
-    $.validator.unobtrusive.adapters.addBool("mandatory", "required");
-=======
+	// Add validator that ensures provided value is NOT equal to a specified value.
     $.validator.addMethod('notequal', function (value, element, params) {
         return value !== params;
     });
+
+    // Add unobtrusive adapters for mandatory checkboxes and notequal values
+    $.validator.unobtrusive.adapters.addBool("mandatory", "required");
     $.validator.unobtrusive.adapters.addSingleVal('notequal', 'disallowed');
->>>>>>> 5587cb77
 })(window, jQuery);