﻿<?xml version="1.0" encoding="utf-8"?>
<packages>
  <package id="AnglicanGeek.MarkdownMailer" version="1.2" />
  <package id="AnglicanGeek.WindowsAzure.ServiceRuntime" version="1.6" targetFramework="net45" />
  <package id="DynamicData.EFCodeFirstProvider" version="0.3.0.0" />
  <package id="elmah" version="1.2.2" targetFramework="net40" />
  <package id="Elmah.Contrib.Mvc" version="1.0" />
  <package id="elmah.corelibrary" version="1.2.2" targetFramework="net40" />
  <package id="elmah.sqlserver" version="1.2" />
<<<<<<< HEAD
  <package id="EntityFramework" version="4.3.1" />
  <package id="Glimpse" version="1.2.0" targetFramework="net45" />
  <package id="Glimpse.Ado" version="1.2.0" targetFramework="net45" />
  <package id="Glimpse.AspNet" version="1.2.0" targetFramework="net45" />
  <package id="Glimpse.EF43" version="1.2.0" targetFramework="net45" />
  <package id="Glimpse.Mvc4" version="1.2.0" targetFramework="net45" />
=======
  <package id="EntityFramework" version="5.0.0" targetFramework="net45" />
>>>>>>> 78f941b6
  <package id="jQuery" version="1.6.2" />
  <package id="jQuery.Validation" version="1.8.1" />
  <package id="knockoutjs" version="2.2.1" targetFramework="net45" />
  <package id="Lucene.Net" version="2.9.2.2" targetFramework="net45" />
  <package id="MarkdownSharp" version="1.13.0.0" targetFramework="net45" />
  <package id="Microsoft.AspNet.Mvc" version="4.0.20710.0" targetFramework="net40" />
  <package id="Microsoft.AspNet.Razor" version="2.0.20715.0" targetFramework="net40" />
  <package id="Microsoft.AspNet.Web.Helpers.Mvc" version="2.0.20710.0" targetFramework="net40" />
  <package id="Microsoft.AspNet.Web.Optimization" version="1.0.0" targetFramework="net45" />
  <package id="Microsoft.AspNet.WebPages" version="2.0.20710.0" targetFramework="net40" />
  <package id="Microsoft.Data.Edm" version="5.1.0" targetFramework="net45" />
  <package id="Microsoft.Data.OData" version="5.1.0" targetFramework="net45" />
  <package id="Microsoft.Data.OData.Contrib" version="5.1.0.51119" targetFramework="net45" />
  <package id="Microsoft.Web.Infrastructure" version="1.0.0.0" />
  <package id="Microsoft.WindowsAzure.ConfigurationManager" version="1.7.0.3" targetFramework="net45" />
  <package id="Modernizr" version="2.0.6" />
  <package id="MvcHaack.Ajax.MVC4" version="2.0.0.0" targetFramework="net45" />
  <package id="MvcTreeView" version="1.4" targetFramework="net40" />
  <package id="Newtonsoft.Json" version="4.5.11" targetFramework="net45" />
  <package id="Ninject" version="2.2.1.4" />
  <package id="Ninject.MVC3" version="2.2.2.0" />
  <package id="Nuget.Core" version="2.3.0-alpha003" targetFramework="net45" />
  <package id="ODataNullPropagationVisitor" version="0.5.4237.2641" />
  <package id="PoliteCaptcha" version="0.4.0.0" targetFramework="net45" />
  <package id="QueryInterceptor" version="0.1.4237.2400" />
  <package id="recaptcha" version="1.0.5.0" targetFramework="net45" />
  <package id="RouteMagic" version="1.1.3" />
  <package id="System.Spatial" version="5.1.0" targetFramework="net45" />
  <package id="T4MVC" version="2.6.64" />
  <package id="WebActivator" version="1.4.4" />
  <package id="WebBackgrounder" version="0.2.0" targetFramework="net40" />
  <package id="WebBackgrounder.EntityFramework" version="0.1" />
  <package id="WebGrease" version="1.1.0" targetFramework="net45" />
  <package id="WindowsAzure.Caching" version="1.7.0.0" targetFramework="net40" />
  <package id="WindowsAzure.Storage" version="2.0.1.0" targetFramework="net45" />
  <package id="ZeroClipboard" version="1.0.7" />
</packages><|MERGE_RESOLUTION|>--- conflicted
+++ resolved
@@ -7,16 +7,12 @@
   <package id="Elmah.Contrib.Mvc" version="1.0" />
   <package id="elmah.corelibrary" version="1.2.2" targetFramework="net40" />
   <package id="elmah.sqlserver" version="1.2" />
-<<<<<<< HEAD
-  <package id="EntityFramework" version="4.3.1" />
   <package id="Glimpse" version="1.2.0" targetFramework="net45" />
   <package id="Glimpse.Ado" version="1.2.0" targetFramework="net45" />
   <package id="Glimpse.AspNet" version="1.2.0" targetFramework="net45" />
   <package id="Glimpse.EF43" version="1.2.0" targetFramework="net45" />
   <package id="Glimpse.Mvc4" version="1.2.0" targetFramework="net45" />
-=======
   <package id="EntityFramework" version="5.0.0" targetFramework="net45" />
->>>>>>> 78f941b6
   <package id="jQuery" version="1.6.2" />
   <package id="jQuery.Validation" version="1.8.1" />
   <package id="knockoutjs" version="2.2.1" targetFramework="net45" />
