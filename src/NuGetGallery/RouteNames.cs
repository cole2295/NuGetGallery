﻿namespace NuGetGallery
{
    public static class RouteName
    {
        public const string V2ApiCuratedFeed = "V2ApiCuratedFeed";
        public const string V1ApiFeed = "V1ApiFeed";
        public const string V2ApiFeed = "V2ApiFeed";
        public const string ApiFeed = "ApiFeed";
        public const string Account = "Account";
        public const string Profile = "Profile";
        public const string DisplayPackage = "package-route";
        public const string DownloadPackage = "DownloadPackage";
        public const string DownloadNuGetExe = "DownloadNuGetExe";
        public const string Home = "Home";
        public const string Stats = "Stats";
        public const string Policies = "Policies";
        public const string ListPackages = "ListPackages";
        public const string Authentication = "SignIn";
        public const string UploadPackage = "UploadPackage";
        public const string UploadPackageProgress = "UploadPackageProgress";
        public const string ManagePackageOwners = "ManagePackageOwners";
        public const string PackageVersionAction = "PackageVersionAction";
        public const string PackageFilePathAction = "PackageFilePathAction";
        public const string PackageFileContentsAction = "PackageFileContentsAction";
        public const string PackageOwnerConfirmation = "PackageOwnerConfirmation";
        public const string PackageAction = "PackageAction";
        public const string PushPackageApi = "PushPackageApi";
        public const string PublishPackageApi = "PublishPackageApi";
        public const string DeletePackageApi = "DeletePackageApi";
        public const string UserAction = "UserAction";
        public const string PasswordReset = "PasswordReset";
        public const string PasswordSet = "PasswordSet";
        public const string NewSubmission = "NewSubmission";
        public const string VerifyPackage = "VerifyPackage";
        public const string VerifyPackageKey = "VerifyPackageKey";
        public const string CancelUpload = "CancelUpload";
        public const string CuratedFeed = "CuratedFeed";
        public const string CuratedFeedListPackages = "CuratedFeedListPackages";
        public const string CreateCuratedPackageForm = "CreateCuratedPackageForm";
        public const string CuratedPackages = "CuratedPackages";
        public const string CuratedPackage = "CuratedPackage";
        public const string StatisticsHome = "StatisticsHome";
        public const string StatisticsPackages = "StatisticsPackages";
        public const string StatisticsPackageVersions = "StatisticsPackageVersions";
        public const string StatisticsPackageDownloadsByVersion = "StatisticsPackageDownloadsByVersion";
        public const string StatisticsPackageDownloadsDetail = "StatisticsPackageDownloadsDetail";
        public const string StatisticsDownloadsApi = "StatisticsDownloadsApi";
        public const string ServiceAlert = "ServiceAlert";
        public const string LegacyRegister = "LegacyRegister";
        public const string PackageEnableLicenseReport = "EnableLicenseReport";
        public const string PackageDisableLicenseReport = "DisableLicenseReport";
<<<<<<< HEAD
        public const string OwinRoute = "OwinRoute";
        public const string Pages = "Pages";
=======
        public const string ExternalAuthentication = "ExternalAuthentication";
        public const string ExternalAuthenticationCallback = "ExternalAuthenticationCallback";
        public const string RemoveCredential = "RemoveCredential";
        public const string RemovePassword = "RemovePassword";
        public const string ConfirmAccount = "ConfirmAccount";
        public const string SubscribeToEmails = "SubscribeToEmails";
        public const string UnsubscribeFromEmails = "UnsubscribeFromEmails";
>>>>>>> 069d89d0
    }
}<|MERGE_RESOLUTION|>--- conflicted
+++ resolved
@@ -49,10 +49,8 @@
         public const string LegacyRegister = "LegacyRegister";
         public const string PackageEnableLicenseReport = "EnableLicenseReport";
         public const string PackageDisableLicenseReport = "DisableLicenseReport";
-<<<<<<< HEAD
         public const string OwinRoute = "OwinRoute";
         public const string Pages = "Pages";
-=======
         public const string ExternalAuthentication = "ExternalAuthentication";
         public const string ExternalAuthenticationCallback = "ExternalAuthenticationCallback";
         public const string RemoveCredential = "RemoveCredential";
@@ -60,6 +58,5 @@
         public const string ConfirmAccount = "ConfirmAccount";
         public const string SubscribeToEmails = "SubscribeToEmails";
         public const string UnsubscribeFromEmails = "UnsubscribeFromEmails";
->>>>>>> 069d89d0
     }
 }