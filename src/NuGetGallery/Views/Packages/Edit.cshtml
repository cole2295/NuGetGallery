﻿@using System.Linq.Expressions
@model EditPackageRequest
@{
    ViewBag.Title = "Editing: " + Model.PackageTitle + " " + Model.Version;
    ViewBag.Tab = "Packages";
    Layout = "~/Views/Shared/TwoColumnLayout.cshtml";
}

@Styles.Render("~/Content/font-awesome.css")

@section BottomScripts {
    @Scripts.Render("~/Scripts/jquery-ui-1.10.3.js")
    <script>
        $(function () {
            function RunValidationForEvent(event) {
                var target = $(event.target);
                var validator = $.data(event.target.form, "validator"),
                    eventType = "on" + event.type.replace(/^validate/, "");
                validator.settings[eventType] && validator.settings[eventType].call(validator, event.target);
            }

            function UpdateIconAndRunValidation(event) {
                var target = event.target;
                var newValue = event.target.value;
                $('#IconUrl_Preview').remove();
                if (newValue.trim().length) {
                    $(target).after($('<img class="logo" id="IconUrl_Preview" alt="Icon Preview" src="' + encodeURI(newValue) + '"></img>'))
                }

                RunValidationForEvent(event);
            }

            function SetupInput(name) {
                SetDataEditedFlag = function (event) {
                    $(event.target).attr("data-edited", event.target.value != event.target.defaultValue);
                    if (event.target.value != event.target.defaultValue) {
                        $("#Undo" + name).show();
                    } else {
                        $("#Undo" + name).hide();
                    }
                };

                $("input[id=" + name + "]").keyup(SetDataEditedFlag);
                $("textarea[id=" + name + "]").keyup(SetDataEditedFlag);
                $("select[id=" + name + "]").change(SetDataEditedFlag);

                $("#Undo" + name + "").click(function (event) {
                    event.preventDefault();
                    $(this.form.elements["" + name + ""]).each(function () {
                        this.value = this.defaultValue;
                        $(this).attr("data-edited", "false");
                    });
                    $("#Undo" + name).hide();
                });
            }

            SetupInput('Edit_VersionTitle');
            SetupInput('Edit_Description');
            SetupInput('Edit_Summary');
            SetupInput('Edit_IconUrl');
            SetupInput('Edit_ProjectUrl');
            SetupInput('Edit_Authors');
            SetupInput('Edit_Copyright');
            SetupInput('Edit_Tags');
            SetupInput('Edit_ReleaseNotes');

            @if (!String.IsNullOrEmpty(Model.Edit.LicenseUrl))
            {
                <text>
                SetupInput('Edit_RequiresLicenseAcceptance');

                // Fix our SetupInput function to work with RequiresLicenseAcceptance
                // Set up the defaultValue property on the <select> element - which doesn't have a defaultValue defined by default for some reason
                $("#Edit_RequiresLicenseAcceptance")[0].defaultValue = "@(Model.Edit.RequiresLicenseAcceptance ? "true" : "false")";
                </text>
            }

            $("#Edit_ProjectUrl").bind("focusin focusout", RunValidationForEvent);
            $("#Edit_IconUrl").bind("focusin focusout", UpdateIconAndRunValidation);

            $("#UndoEdit_IconUrl").click(function () {
                var validator = $.data($("#Edit_IconUrl")[0].form, "validator");
                validator.settings["onfocusout"].call(validator, $("#Edit_IconUrl")[0]);
            });
            $("#UndoEdit_ProjectUrl").click(function () {
                var validator = $.data($("#Edit_ProjectUrl")[0].form, "validator");
                validator.settings["onfocusout"].call(validator, $("#Edit_ProjectUrl")[0]);
            });

            $("#UndoEdit_IconUrl").click(function () {
                var x = $("#Edit_IconUrl")[0];
                var newValue = x.value;
                $('#IconUrl_Preview').remove();
                if (newValue.trim().length) {
                    $(x).after($('<img class="logo" id="IconUrl_Preview" alt="Icon Preview" src="' + encodeURI(newValue) + '"></img>'))
                }
            });
        });

        // Scripts for dialog for prompting you to save when you navigate away
        $(function () {
            var href = '';
            $("#navigate-away-dialog").dialog({
                autoOpen: false,
                width: 350,
                resizable: false,
                modal: true,
                buttons: [{
                    text: "Save", click: function () {
                        document.forms.EditForm.submit();
                        window.location.href = href;
                    }
                },
                {
                    text: "Don't Save", click: function () {
                        window.location.href = href;
                    }
                },
                {
                    text: "Cancel", click: function () {
                        $("#navigate-away-dialog").dialog("close");
                    }
                }],
            });

            function ReadFormValues(dictionary) {
                $("textarea").each(function () {
                    dictionary[this.id] = this.value;
                });
                $("input:text").each(function () {
                    dictionary[this.id] = this.value;
                });
                $("input:radio").each(function () {
                    dictionary[this.id] = this.checked;
                });
                $("input:checkbox").each(function () {
                    dictionary[this.id] = this.checked;
                });
            };

            var initialDictionary = [];
            ReadFormValues(initialDictionary);

            $("a").click(function (event) {
                if (!(event.target.attributes["class"]) || event.target.attributes["class"].value.indexOf("cancel") < 0) {
                    var dictionary = [];
                    ReadFormValues(dictionary);
                    for (var key in initialDictionary) {
                        if (initialDictionary.hasOwnProperty(key) &&
                            dictionary[key] != initialDictionary[key]) {
                            href = event.target.href;
                            $("#navigate-away-dialog").dialog("open");
                            return false;
                        }
                    }
                }
            });
        });
    </script>
}

@Styles.Render("~/Content/themes/custom/jquery-ui-1.10.3.custom.css")
<div id="navigate-away-dialog" title="Save Changes?">
    <p>
    You are about to view a different page but your changes are not yet saved. Do you wish to save your changes?
    </p>
</div>

@section SideColumn {
    @{
        var isRootSelected = Model.Version == null;
        <nav id="edit-list">
            <h2>Editing</h2>
            <span class="edit-root">
                @(Model.PackageId)
            </span>
            <ul id="packageVersions">
            @foreach (var version in Model.PackageVersions)
            {
                var versionStr = version.Version;
                var isSelected = string.Equals(Model.Version, versionStr, StringComparison.OrdinalIgnoreCase);
                <li>
                    <span class="@(isSelected ? "edit-tree-selected" : "edit-tree")">
                        @if (isSelected)
                        {
                            <text>@(versionStr)</text>
                        }
                        else
                        {
                            <a href="@Url.EditPackage(Model.PackageId, versionStr)" >@(versionStr)</a>
                        }
                        @if (!version.Listed)
                        {
                            <text>(unlisted)</text>
                        }
                        @if (version.IsLatest)
                        {
                            <text>(latest)</text>
                        }
                        else if (version.IsLatestStable)
                        {
                            <text>(latest stable)</text>
                        }
                    </span>
                </li>
            }
            </ul>
        </nav>
    }
}

@helper EditableField(string name, Expression<Func<EditPackageRequest, object>> func, bool link = false, bool pre = false, bool multiline = false)
{
    var formName = Html.EditorForModel();
    var formid = ExpressionHelper.GetExpressionText(func).Replace(".", "_");
    object temp = func.Compile().Invoke(Model);
    string value = temp == null ? null : temp.ToString();
    <div class="form-field">
        <div style="display: block" >
            @Html.LabelFor(func, new { style = "display: inline-block" })
            <button type="button" class="undo-button" id="@("Undo" + formid)" style="display: none"><span class="icon-undo" title="Undo Edit"></span></button>
        </div>
        @Html.EditorFor(func, multiline ? new { style = "display: inline-block" } : new object())
        @Html.ValidationMessageFor(func)
    </div>
}

@using (Html.BeginForm(null, null, FormMethod.Post, new { id = "EditForm" }))
{
    <fieldset class="form" >
        <legend>Edit @(Model.PackageId) @(Model.Version)</legend>

        @Html.AntiForgeryToken()
        @Html.ValidationSummary(true)

        <ul id="packageDetails" style="border-bottom: 1px solid gray; margin-bottom: 1em;">
        @if (Model.Edit != null)
        {
<<<<<<< HEAD
            <li>@EditableField(EditPackageVersionRequest.TitleStr, m => m.Edit.VersionTitle)</li>
            <li>@EditableField(EditPackageVersionRequest.DescriptionStr, m => m.Edit.Description)</li>
            <li>@EditableField(EditPackageVersionRequest.SummaryStr, m => m.Edit.Summary)</li>
            <li>@EditableField(EditPackageVersionRequest.IconUrlStr, m => m.Edit.IconUrl, link: true)</li>
            <li>@EditableField(EditPackageVersionRequest.ProjectUrlStr, m => m.Edit.ProjectUrl, link: true)</li>
            <li>@EditableField(EditPackageVersionRequest.AuthorsStr, m => m.Edit.Authors)</li>
            <li>@EditableField(EditPackageVersionRequest.CopyrightStr, m => m.Edit.Copyright)</li>
            <li>@EditableField(EditPackageVersionRequest.TagsStr, m => m.Edit.Tags)</li>
            <li>@EditableField(EditPackageVersionRequest.ReleaseNotesStr, m => m.Edit.ReleaseNotes)</li>
=======
            <li>@EditableField("Title", m => m.Edit.VersionTitle)</li>
            <li>@EditableField("Description (a longer description)", m => m.Edit.Description, multiline: true)</li>
            <li>@EditableField("Summary (visible in search results)", m => m.Edit.Summary, multiline: true)</li>
            <li>@EditableField("Icon URL", m => m.Edit.IconUrl, link: true)</li>
            <li>@EditableField("Project URL", m => m.Edit.ProjectUrl, link: true)</li>
            <li>@EditableField("Authors (comma-separated list - example: 'Annie, Bob, Charlie')", m => m.Edit.Authors)</li>
            <li>@EditableField("Copyright", m => m.Edit.Copyright)</li>
            <li>@EditableField("Tags (space-separated keywords - example: 'CommandLine ASP.NET Proxies Scaffolding)", m => m.Edit.Tags)</li>
            <li>@EditableField("Release Notes (for this version)", m => m.Edit.ReleaseNotes, multiline: true)</li>
>>>>>>> e9db56c9

            if (!String.IsNullOrEmpty(Model.Edit.LicenseUrl))
            {
                <li>
                    <h4>@EditPackageVersionRequest.RequiresLicenseAcceptanceStr
                        @{
                            var formid2 = "Edit_RequiresLicenseAcceptance";
                            <button type="button" class="undo-button" id="@("Undo" + formid2)" style="display: none"><span class="icon-undo"></span></button>
                        }
                    </h4>
                    <div style="position: relative">
                        <div id="Edit_RequiresLicenseAcceptanceField" style="width: 100%">
                            <div class="form-field" style="display: inline">
                                @Html.DropDownList("Edit.RequiresLicenseAcceptance", 
                                    new List<SelectListItem>
                                    {
                                        new SelectListItem { Text = "Yes", Value = "true" },
                                        new SelectListItem { Text = "No", Value = "false" },
                                    })
                                @Html.ValidationMessageFor(model => model.Edit.RequiresLicenseAcceptance)
                            </div>
                        </div>
                    </div>
                </li>
            }
        }
        </ul>
        <input type="submit" value="Save" title="Save Changes" />
        <a class="cancel" href="@Url.Package(Model.PackageId, Model.Version)" title="Cancel Changes and go back to package page.">Cancel</a>

        <h3>Note:</h3>
        <p>
            To edit package dependencies, target frameworks, or license URL, you must upload a new version of the package. 
            Edits to package Icon, Title, and Summary may take a while to be shown in package search results.
        </p>
    </fieldset>
}<|MERGE_RESOLUTION|>--- conflicted
+++ resolved
@@ -236,27 +236,15 @@
         <ul id="packageDetails" style="border-bottom: 1px solid gray; margin-bottom: 1em;">
         @if (Model.Edit != null)
         {
-<<<<<<< HEAD
             <li>@EditableField(EditPackageVersionRequest.TitleStr, m => m.Edit.VersionTitle)</li>
-            <li>@EditableField(EditPackageVersionRequest.DescriptionStr, m => m.Edit.Description)</li>
-            <li>@EditableField(EditPackageVersionRequest.SummaryStr, m => m.Edit.Summary)</li>
+            <li>@EditableField(EditPackageVersionRequest.DescriptionStr, m => m.Edit.Description, multiline: true)</li>
+            <li>@EditableField(EditPackageVersionRequest.SummaryStr, m => m.Edit.Summary, multiline: true)</li>
             <li>@EditableField(EditPackageVersionRequest.IconUrlStr, m => m.Edit.IconUrl, link: true)</li>
             <li>@EditableField(EditPackageVersionRequest.ProjectUrlStr, m => m.Edit.ProjectUrl, link: true)</li>
             <li>@EditableField(EditPackageVersionRequest.AuthorsStr, m => m.Edit.Authors)</li>
             <li>@EditableField(EditPackageVersionRequest.CopyrightStr, m => m.Edit.Copyright)</li>
             <li>@EditableField(EditPackageVersionRequest.TagsStr, m => m.Edit.Tags)</li>
-            <li>@EditableField(EditPackageVersionRequest.ReleaseNotesStr, m => m.Edit.ReleaseNotes)</li>
-=======
-            <li>@EditableField("Title", m => m.Edit.VersionTitle)</li>
-            <li>@EditableField("Description (a longer description)", m => m.Edit.Description, multiline: true)</li>
-            <li>@EditableField("Summary (visible in search results)", m => m.Edit.Summary, multiline: true)</li>
-            <li>@EditableField("Icon URL", m => m.Edit.IconUrl, link: true)</li>
-            <li>@EditableField("Project URL", m => m.Edit.ProjectUrl, link: true)</li>
-            <li>@EditableField("Authors (comma-separated list - example: 'Annie, Bob, Charlie')", m => m.Edit.Authors)</li>
-            <li>@EditableField("Copyright", m => m.Edit.Copyright)</li>
-            <li>@EditableField("Tags (space-separated keywords - example: 'CommandLine ASP.NET Proxies Scaffolding)", m => m.Edit.Tags)</li>
-            <li>@EditableField("Release Notes (for this version)", m => m.Edit.ReleaseNotes, multiline: true)</li>
->>>>>>> e9db56c9
+            <li>@EditableField(EditPackageVersionRequest.ReleaseNotesStr, m => m.Edit.ReleaseNotes, multiline: true)</li>
 
             if (!String.IsNullOrEmpty(Model.Edit.LicenseUrl))
             {
