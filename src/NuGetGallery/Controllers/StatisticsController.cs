--- conflicted
+++ resolved
@@ -34,28 +34,6 @@
 
         [HttpGet]
         [OutputCache(VaryByHeader = "Accept-Language", Duration = 120, Location = OutputCacheLocation.Server)]
-<<<<<<< HEAD
-        public virtual ActionResult Totals()
-        {
-            //var stats = _aggregateStatsService.GetAggregateStats();
-
-            //// if we fail to detect client locale from the Languages header, fall back to server locale
-            //CultureInfo clientCulture = DetermineClientLocale() ?? CultureInfo.CurrentCulture;
-            //return Json(
-            //    new
-            //    {
-            //        Downloads = stats.Downloads.ToString("n0", clientCulture),
-            //        UniquePackages = stats.UniquePackages.ToString("n0", clientCulture),
-            //        TotalPackages = stats.TotalPackages.ToString("n0", clientCulture)
-            //    },
-            //    JsonRequestBehavior.AllowGet);
-
-            return Content(@"{
-    ""Downloads"": ""169,553,131"",
-    ""UniquePackages"": ""21,321"",
-    ""TotalPackages"": ""181,685""
-}", "application/json");
-=======
         public virtual async Task<ActionResult> Totals()
         {
             var stats = await _aggregateStatsService.GetAggregateStats();
@@ -71,7 +49,6 @@
                     LastUpdatedDateUtc = stats.LastUpdateDateUtc
                 },
                 JsonRequestBehavior.AllowGet);
->>>>>>> 8f259977
         }
 
         private CultureInfo DetermineClientLocale()
