﻿using System;
using System.Data.Entity;
using System.Linq;
using System.Web;
using System.Web.Mvc;
using System.Web.Optimization;
using System.Web.Routing;
using Elmah;
using Elmah.Contrib.Mvc;
using Microsoft.Web.Infrastructure.DynamicModuleHelper;
using Ninject;
using Ninject.Web.Mvc;
using NuGetGallery;
using NuGetGallery.Configuration;
using NuGetGallery.Infrastructure;
using NuGetGallery.Infrastructure.Jobs;
using NuGetGallery.Jobs;
using NuGetGallery.Migrations;
using WebActivator;
using WebBackgrounder;

[assembly: WebActivator.PreApplicationStartMethod(typeof(AppActivator), "PreStart")]
[assembly: PostApplicationStartMethod(typeof(AppActivator), "PostStart")]
[assembly: ApplicationShutdownMethod(typeof(AppActivator), "Stop")]

namespace NuGetGallery
{
    public static class AppActivator
    {
        private static JobManager _jobManager;
        private static readonly Bootstrapper NinjectBootstrapper = new Bootstrapper();

        public static void PreStart()
        {
            NinjectPreStart();
            ElmahPreStart();
            GlimpsePreStart();
        }

        public static void PostStart()
        {
            // Get configuration from the kernel
            var config = Container.Kernel.Get<IAppConfiguration>();
            DbMigratorPostStart();
            BackgroundJobsPostStart(config);
            AppPostStart();
            BundlingPostStart();
        }

        public static void Stop()
        {
            BackgroundJobsStop();
            NinjectStop();
        }

        private static void GlimpsePreStart()
        {
            DynamicModuleUtility.RegisterModule(typeof(Glimpse.AspNet.HttpModule));
        }

        private static void BundlingPostStart()
        {
            var jQueryBundle = new ScriptBundle("~/Scripts/jquery")
                .Include("~/Scripts/jquery-{version}.js");
            BundleTable.Bundles.Add(jQueryBundle);

            var scriptBundle = new ScriptBundle("~/Scripts/all")
                .Include("~/Scripts/jquery-{version}.js")
                .Include("~/Scripts/jquery.validate.js")
                .Include("~/Scripts/jquery.validate.unobtrusive.js")
                .Include("~/Scripts/nugetgallery.js");
            BundleTable.Bundles.Add(scriptBundle);

            // Modernizr needs to be delivered at the top of the page but putting it in a bundle gets us a cache-buster.
            // TODO: Use minified modernizr!
<<<<<<< HEAD
            var modernizrBundle = new ScriptBundle("~/bundles/modernizr")
                .Include("~/Scripts/modernizr-2.6.2.js");
            BundleTable.Bundles.Add(modernizrBundle);

            var stylesBundle = new StyleBundle("~/content/css")
=======
            var modernizrBundle = new ScriptBundle("~/Scripts/modernizr")
                .Include("~/Scripts/modernizr-{version}.js");
            BundleTable.Bundles.Add(modernizrBundle);

            var stylesBundle = new StyleBundle("~/Content/css")
>>>>>>> 738ea934
                .Include("~/Content/site.css");
            BundleTable.Bundles.Add(stylesBundle);

        }

        private static void ElmahPreStart()
        {
            ServiceCenter.Current = _ => Container.Kernel;
        }

        private static void AppPostStart()
        {
            Routes.RegisterRoutes(RouteTable.Routes);
            Routes.RegisterServiceRoutes(RouteTable.Routes);
            AreaRegistration.RegisterAllAreas();
            
            GlobalFilters.Filters.Add(new ElmahHandleErrorAttribute());
            GlobalFilters.Filters.Add(new ReadOnlyModeErrorFilter());
            GlobalFilters.Filters.Add(new AntiForgeryErrorFilter());
            GlobalFilters.Filters.Add(new RequireRemoteHttpsAttribute() { OnlyWhenAuthenticated = true });
            ValueProviderFactories.Factories.Add(new HttpHeaderValueProviderFactory());
        }

        private static void BackgroundJobsPostStart(IAppConfiguration configuration)
        {
            var jobs = configuration.HasWorker ?
                new IJob[]
                {
                    new LuceneIndexingJob(
                        TimeSpan.FromMinutes(10), 
                        () => new EntitiesContext(configuration.SqlConnectionString, readOnly: true), 
                        timeout: TimeSpan.FromMinutes(2), 
                        location: configuration.LuceneIndexLocation)
                }                
                    :
                new IJob[]
                {
                    // readonly: false workaround - let statistics background job write to DB in read-only mode since we don't care too much about losing that data
                    new UpdateStatisticsJob(TimeSpan.FromMinutes(5), 
                        () => new EntitiesContext(configuration.SqlConnectionString, readOnly: false), 
                        timeout: TimeSpan.FromMinutes(5)),
                    new LuceneIndexingJob(
                        TimeSpan.FromMinutes(10), 
                        () => new EntitiesContext(configuration.SqlConnectionString, readOnly: true), 
                        timeout: TimeSpan.FromMinutes(2), 
                        location: configuration.LuceneIndexLocation)
                };
            var jobCoordinator = new NuGetJobCoordinator();
            _jobManager = new JobManager(jobs, jobCoordinator)
                {
                    RestartSchedulerOnFailure = true
                };
            _jobManager.Fail(e => ErrorLog.GetDefault(null).Log(new Error(e)));
            _jobManager.Start();
        }

        private static void BackgroundJobsStop()
        {
            _jobManager.Dispose();
        }

        private static void DbMigratorPostStart()
        {
            // Don't run migrations, ever!
            Database.SetInitializer<EntitiesContext>(null);
        }

        private static void NinjectPreStart()
        {
            DynamicModuleUtility.RegisterModule(typeof(OnePerRequestModule));
            DynamicModuleUtility.RegisterModule(typeof(HttpApplicationInitializationModule));
            NinjectBootstrapper.Initialize(() => Container.Kernel);
        }

        private static void NinjectStop()
        {
            NinjectBootstrapper.ShutDown();
        }
    }
}<|MERGE_RESOLUTION|>--- conflicted
+++ resolved
@@ -73,19 +73,11 @@
 
             // Modernizr needs to be delivered at the top of the page but putting it in a bundle gets us a cache-buster.
             // TODO: Use minified modernizr!
-<<<<<<< HEAD
-            var modernizrBundle = new ScriptBundle("~/bundles/modernizr")
-                .Include("~/Scripts/modernizr-2.6.2.js");
-            BundleTable.Bundles.Add(modernizrBundle);
-
-            var stylesBundle = new StyleBundle("~/content/css")
-=======
             var modernizrBundle = new ScriptBundle("~/Scripts/modernizr")
                 .Include("~/Scripts/modernizr-{version}.js");
             BundleTable.Bundles.Add(modernizrBundle);
 
             var stylesBundle = new StyleBundle("~/Content/css")
->>>>>>> 738ea934
                 .Include("~/Content/site.css");
             BundleTable.Bundles.Add(stylesBundle);
 
