--- conflicted
+++ resolved
@@ -137,23 +137,17 @@
                 .Include("~/Scripts/modernizr-{version}.js");
             BundleTable.Bundles.Add(modernizrBundle);
 
-<<<<<<< HEAD
             Bundle stylesBundle = new StyleBundle("~/Content/css");
             foreach (string filename in new[] {
                     "Site.css",
                     "Layout.css",
                     "PageStylings.css",
+                    "fontawesome/font-awesome.css"
                 })
             {
                 stylesBundle = stylesBundle.Include("~/Content/" + filename);
                 stylesBundle = stylesBundle.Include("~/Branding/Content/" + filename);
             }
-=======
-            var stylesBundle = new StyleBundle("~/Content/css")
-                .Include("~/Content/site.css")
-                .Include("~/Content/fontawesome/font-awesome.css");
-            BundleTable.Bundles.Add(stylesBundle);
->>>>>>> 069d89d0
 
             BundleTable.Bundles.Add(stylesBundle);
         }
