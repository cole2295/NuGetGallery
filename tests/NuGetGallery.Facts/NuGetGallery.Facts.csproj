--- conflicted
+++ resolved
@@ -134,17 +134,14 @@
       <HintPath>..\..\packages\Ninject.Web.Common.3.0.0.7\lib\net45-full\Ninject.Web.Common.dll</HintPath>
     </Reference>
     <Reference Include="NuGet.Core, Version=2.7.40905.79, Culture=neutral, PublicKeyToken=31bf3856ad364e35, processorArchitecture=MSIL">
-<<<<<<< HEAD
       <SpecificVersion>False</SpecificVersion>
       <HintPath>..\..\packages\NuGet.Core.2.7.0.1\lib\net40-Client\NuGet.Core.dll</HintPath>
-=======
       <SpecificVersion>False</SpecificVersion>
       <HintPath>..\..\packages\Nuget.Core.2.7.0.1\lib\net40-Client\NuGet.Core.dll</HintPath>
     </Reference>
     <Reference Include="Owin, Version=1.0.0.0, Culture=neutral, PublicKeyToken=f0ebd12fd5e55cc5, processorArchitecture=MSIL">
       <SpecificVersion>False</SpecificVersion>
       <HintPath>..\..\packages\Owin.1.0\lib\net40\Owin.dll</HintPath>
->>>>>>> 815c5b8f
     </Reference>
     <Reference Include="PoliteCaptcha, Version=0.4.0.0, Culture=neutral, processorArchitecture=MSIL">
       <SpecificVersion>False</SpecificVersion>
